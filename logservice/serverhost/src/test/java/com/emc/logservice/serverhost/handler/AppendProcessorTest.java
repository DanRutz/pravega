/**
 * Licensed to the Apache Software Foundation (ASF) under one
 * or more contributor license agreements.  See the NOTICE file
 * distributed with this work for additional information
 * regarding copyright ownership.  The ASF licenses this file
 * to you under the Apache License, Version 2.0 (the
 * "License"); you may not use this file except in compliance
 * with the License.  You may obtain a copy of the License at
 * <p>
 * http://www.apache.org/licenses/LICENSE-2.0
 * <p>
 * Unless required by applicable law or agreed to in writing, software
 * distributed under the License is distributed on an "AS IS" BASIS,
 * WITHOUT WARRANTIES OR CONDITIONS OF ANY KIND, either express or implied.
 * See the License for the specific language governing permissions and
 * limitations under the License.
 */
package com.emc.logservice.serverhost.handler;

import com.emc.logservice.contracts.AppendContext;
import com.emc.logservice.contracts.StreamSegmentStore;
import com.emc.nautilus.common.netty.FailingRequestProcessor;
import com.emc.nautilus.common.netty.ServerConnection;
import com.emc.nautilus.common.netty.WireCommands.Append;
import com.emc.nautilus.common.netty.WireCommands.AppendSetup;
import com.emc.nautilus.common.netty.WireCommands.DataAppended;
import com.emc.nautilus.common.netty.WireCommands.SetupAppend;
import io.netty.buffer.Unpooled;
import org.junit.Test;

import java.util.UUID;
import java.util.concurrent.CompletableFuture;

import static org.junit.Assert.fail;
import static org.mockito.Matchers.any;
import static org.mockito.Matchers.anyString;
import static org.mockito.Mockito.atLeast;
import static org.mockito.Mockito.atMost;
import static org.mockito.Mockito.eq;
import static org.mockito.Mockito.mock;
import static org.mockito.Mockito.verify;
import static org.mockito.Mockito.verifyNoMoreInteractions;
import static org.mockito.Mockito.when;

public class AppendProcessorTest {

    @Test
    public void testAppend() {
        String streamSegmentName = "testAppendSegment";
        UUID clientId = UUID.randomUUID();
        byte[] data = new byte[] { 1, 2, 3, 4, 6, 7, 8, 9 };
        StreamSegmentStore store = mock(StreamSegmentStore.class);
        ServerConnection connection = mock(ServerConnection.class);
        AppendProcessor processor = new AppendProcessor(store, connection, new FailingRequestProcessor());

        CompletableFuture<AppendContext> contextFuture = new CompletableFuture<>();
        contextFuture.complete(new AppendContext(clientId, 0));
        when(store.getLastAppendContext(streamSegmentName, clientId, AppendProcessor.TIMEOUT)).thenReturn(contextFuture);
        CompletableFuture<Long> result = new CompletableFuture<>();
        result.complete((long) data.length);
        when(store.append(streamSegmentName, data, new AppendContext(clientId, data.length), AppendProcessor.TIMEOUT))
            .thenReturn(result);

        processor.setupAppend(new SetupAppend(clientId, streamSegmentName));
<<<<<<< HEAD
        processor.append(new Append(streamSegmentName, clientId, data.length, Unpooled.wrappedBuffer(data)));
        verify(store).getLastAppendContext(anyString(), any());
=======
        processor.appendData(new AppendData(clientId, data.length, Unpooled.wrappedBuffer(data)));
        verify(store).getLastAppendContext(anyString(), any(), AppendProcessor.TIMEOUT);
>>>>>>> 3b9af52d
        verify(store).append(streamSegmentName,
                             data,
                             new AppendContext(clientId, data.length),
                             AppendProcessor.TIMEOUT);
        verify(connection).send(new AppendSetup(streamSegmentName, clientId, 0));
        verify(connection, atLeast(0)).resumeReading();
        verify(connection).send(new DataAppended(clientId, data.length));
        verifyNoMoreInteractions(connection);
        verifyNoMoreInteractions(store);
    }

    @Test
    public void testInvalidOffset() {
        String streamSegmentName = "testAppendSegment";
        UUID clientId = UUID.randomUUID();
        byte[] data = new byte[] { 1, 2, 3, 4, 6, 7, 8, 9 };
        StreamSegmentStore store = mock(StreamSegmentStore.class);
        ServerConnection connection = mock(ServerConnection.class);
        AppendProcessor processor = new AppendProcessor(store, connection, new FailingRequestProcessor());

        CompletableFuture<AppendContext> contextFuture = new CompletableFuture<>();
        contextFuture.complete(new AppendContext(clientId, 100));
        when(store.getLastAppendContext(streamSegmentName, clientId, AppendProcessor.TIMEOUT)).thenReturn(contextFuture);

        processor.setupAppend(new SetupAppend(clientId, streamSegmentName));
        try {
            processor.append(new Append(streamSegmentName, clientId, data.length, Unpooled.wrappedBuffer(data)));
            fail();
        } catch (RuntimeException e) {
            //expected
        }
        verify(store).getLastAppendContext(anyString(), any(), AppendProcessor.TIMEOUT);
        verify(connection).send(new AppendSetup(streamSegmentName, clientId, 100));
        verify(connection, atLeast(0)).resumeReading();
        verifyNoMoreInteractions(connection);
        verifyNoMoreInteractions(store);
    }
    
    @Test
    public void testSetupSkipped() {
        String streamSegmentName = "testAppendSegment";
        UUID clientId = UUID.randomUUID();
        byte[] data = new byte[] { 1, 2, 3, 4, 6, 7, 8, 9 };
        StreamSegmentStore store = mock(StreamSegmentStore.class);
        ServerConnection connection = mock(ServerConnection.class);
        AppendProcessor processor = new AppendProcessor(store, connection, new FailingRequestProcessor());
        try {
            processor.append(new Append(streamSegmentName, clientId, data.length, Unpooled.wrappedBuffer(data)));
            fail();
        } catch (RuntimeException e) {
            //expected
        }
        verifyNoMoreInteractions(connection);
        verifyNoMoreInteractions(store);
    }

    @Test
    public void testSwitchingStream() {
        String segment1 = "segment1";
        String segment2 = "segment2";
        UUID clientId1 = UUID.randomUUID();
        UUID clientId2 = UUID.randomUUID();
        byte[] data = new byte[] { 1, 2, 3, 4, 6, 7, 8, 9 };
        StreamSegmentStore store = mock(StreamSegmentStore.class);
        ServerConnection connection = mock(ServerConnection.class);
        AppendProcessor processor = new AppendProcessor(store, connection, new FailingRequestProcessor());

        CompletableFuture<AppendContext> contextFuture = new CompletableFuture<>();
        contextFuture.complete(new AppendContext(clientId1, 0));
        when(store.getLastAppendContext(segment1, clientId1, AppendProcessor.TIMEOUT)).thenReturn(contextFuture);
        CompletableFuture<Long> result = new CompletableFuture<>();
        result.complete((long) data.length);
        when(store.append(segment1, data, new AppendContext(clientId1, data.length), AppendProcessor.TIMEOUT))
            .thenReturn(result);
        
        contextFuture = new CompletableFuture<>();
        contextFuture.complete(new AppendContext(clientId2, 0));
        when(store.getLastAppendContext(segment2, clientId2, AppendProcessor.TIMEOUT)).thenReturn(contextFuture);
        result = new CompletableFuture<>();
        result.complete((long) data.length);
        when(store.append(segment2, data, new AppendContext(clientId2, data.length), AppendProcessor.TIMEOUT))
            .thenReturn(result);

        processor.setupAppend(new SetupAppend(clientId1, segment1));
        processor.append(new Append(segment1, clientId1, data.length, Unpooled.wrappedBuffer(data)));
        processor.setupAppend(new SetupAppend(clientId2, segment2));
        processor.append(new Append(segment2, clientId2, data.length, Unpooled.wrappedBuffer(data)));
        
        verify(store).getLastAppendContext(eq(segment1), any(), AppendProcessor.TIMEOUT);
        verify(store).append(segment1,
                             data,
                             new AppendContext(clientId1, data.length),
                             AppendProcessor.TIMEOUT);
        verify(store).getLastAppendContext(eq(segment2), any(), AppendProcessor.TIMEOUT);
        verify(store).append(segment2,
                             data,
                             new AppendContext(clientId2, data.length),
                             AppendProcessor.TIMEOUT);
        verify(connection, atLeast(0)).resumeReading();
        verify(connection).send(new AppendSetup(segment1, clientId1, 0));
        verify(connection).send(new DataAppended(clientId1, data.length));
        verify(connection).send(new AppendSetup(segment2, clientId2, 0));
        verify(connection).send(new DataAppended(clientId2, data.length));
        verifyNoMoreInteractions(connection);
        verifyNoMoreInteractions(store);
    }

    @Test
    public void testAppendFails() {
        String streamSegmentName = "testAppendSegment";
        UUID clientId = UUID.randomUUID();
        byte[] data = new byte[] { 1, 2, 3, 4, 6, 7, 8, 9 };
        StreamSegmentStore store = mock(StreamSegmentStore.class);
        ServerConnection connection = mock(ServerConnection.class);
        AppendProcessor processor = new AppendProcessor(store, connection, new FailingRequestProcessor());

        CompletableFuture<AppendContext> contextFuture = new CompletableFuture<>();
        contextFuture.complete(new AppendContext(clientId, 0));
        when(store.getLastAppendContext(streamSegmentName, clientId, AppendProcessor.TIMEOUT)).thenReturn(contextFuture);
        CompletableFuture<Long> result = new CompletableFuture<>();
        result.completeExceptionally(new RuntimeException("Fake exception for testing"));
        when(store.append(streamSegmentName, data, new AppendContext(clientId, data.length), AppendProcessor.TIMEOUT))
            .thenReturn(result);

        processor.setupAppend(new SetupAppend(clientId, streamSegmentName));
        processor.append(new Append(streamSegmentName, clientId, data.length, Unpooled.wrappedBuffer(data)));
        try {
            processor.append(new Append(streamSegmentName, clientId, data.length * 2, Unpooled.wrappedBuffer(data)));
            fail();
        } catch (IllegalStateException e) {
            // Expected
        }
        verify(connection).send(new AppendSetup(streamSegmentName, clientId, 0));
        verify(connection, atLeast(0)).resumeReading();
        verify(connection).close();
        verify(store, atMost(1)).append(any(), any(), any(), any());
        verifyNoMoreInteractions(connection);
    }

    @Test
    public void testRecoveryFromFailure() {
        fail();
    }
}<|MERGE_RESOLUTION|>--- conflicted
+++ resolved
@@ -62,13 +62,8 @@
             .thenReturn(result);
 
         processor.setupAppend(new SetupAppend(clientId, streamSegmentName));
-<<<<<<< HEAD
         processor.append(new Append(streamSegmentName, clientId, data.length, Unpooled.wrappedBuffer(data)));
-        verify(store).getLastAppendContext(anyString(), any());
-=======
-        processor.appendData(new AppendData(clientId, data.length, Unpooled.wrappedBuffer(data)));
-        verify(store).getLastAppendContext(anyString(), any(), AppendProcessor.TIMEOUT);
->>>>>>> 3b9af52d
+        verify(store).getLastAppendContext(anyString(), any(), eq(AppendProcessor.TIMEOUT));
         verify(store).append(streamSegmentName,
                              data,
                              new AppendContext(clientId, data.length),
@@ -100,7 +95,7 @@
         } catch (RuntimeException e) {
             //expected
         }
-        verify(store).getLastAppendContext(anyString(), any(), AppendProcessor.TIMEOUT);
+        verify(store).getLastAppendContext(anyString(), any(), eq(AppendProcessor.TIMEOUT));
         verify(connection).send(new AppendSetup(streamSegmentName, clientId, 100));
         verify(connection, atLeast(0)).resumeReading();
         verifyNoMoreInteractions(connection);
@@ -157,12 +152,12 @@
         processor.setupAppend(new SetupAppend(clientId2, segment2));
         processor.append(new Append(segment2, clientId2, data.length, Unpooled.wrappedBuffer(data)));
         
-        verify(store).getLastAppendContext(eq(segment1), any(), AppendProcessor.TIMEOUT);
+        verify(store).getLastAppendContext(eq(segment1), any(), eq(AppendProcessor.TIMEOUT));
         verify(store).append(segment1,
                              data,
                              new AppendContext(clientId1, data.length),
                              AppendProcessor.TIMEOUT);
-        verify(store).getLastAppendContext(eq(segment2), any(), AppendProcessor.TIMEOUT);
+        verify(store).getLastAppendContext(eq(segment2), any(), eq(AppendProcessor.TIMEOUT));
         verify(store).append(segment2,
                              data,
                              new AppendContext(clientId2, data.length),
