/**
 * Licensed to the Apache Software Foundation (ASF) under one
 * or more contributor license agreements.  See the NOTICE file
 * distributed with this work for additional information
 * regarding copyright ownership.  The ASF licenses this file
 * to you under the Apache License, Version 2.0 (the
 * "License"); you may not use this file except in compliance
 * with the License.  You may obtain a copy of the License at
 * <p>
 * http://www.apache.org/licenses/LICENSE-2.0
 * <p>
 * Unless required by applicable law or agreed to in writing, software
 * distributed under the License is distributed on an "AS IS" BASIS,
 * WITHOUT WARRANTIES OR CONDITIONS OF ANY KIND, either express or implied.
 * See the License for the specific language governing permissions and
 * limitations under the License.
 */

package com.emc.pravega.service.server.reading;

import com.emc.pravega.common.Exceptions;
import com.emc.pravega.service.contracts.ReadResult;
import com.emc.pravega.service.server.CacheKey;
import com.emc.pravega.service.server.ContainerMetadata;
import com.emc.pravega.service.server.DataCorruptionException;
import com.emc.pravega.service.server.ReadIndex;
import com.emc.pravega.service.server.SegmentMetadata;
import com.emc.pravega.service.storage.Cache;
import com.google.common.base.Preconditions;
import lombok.extern.slf4j.Slf4j;

import java.time.Duration;
import java.util.ArrayList;
import java.util.Collection;
import java.util.HashMap;
import java.util.HashSet;
import java.util.List;
import java.util.Map;

import javax.annotation.concurrent.GuardedBy;

/**
 * StreamSegment Container Read Index. Provides access to Read Indices for all StreamSegments within this Container.
 * <p>
 * Integrates reading data from the following sources:
 * <ol>
 * <li> The tail-end part of the StreamSegment (the part that is in DurableLog, but not yet in Storage).
 * <li> The part of the StreamSegment that is in Storage, but not in DurableLog. This data will be brought into memory
 * for fast read-ahead access.
 * </ol>
 */
@Slf4j
public class ContainerReadIndex implements ReadIndex {
    //region Members

    private final ReadWriteAutoReleaseLock lock = new ReadWriteAutoReleaseLock();
    private final String traceObjectId;
    @GuardedBy("lock")
    private final HashMap<Long, StreamSegmentReadIndex> readIndices;
<<<<<<< HEAD
    @GuardedBy("lock")
=======
    private final Object lock = new Object();
    private final Cache cache;
>>>>>>> 24533be7
    private ContainerMetadata metadata;
    @GuardedBy("lock")
    private ContainerMetadata preRecoveryMetadata;
    @GuardedBy("lock")
    private boolean closed;

    //endregion

    //region Constructor

    /**
     * Creates a new instance of the ContainerReadIndex class.
     *
     * @param metadata The ContainerMetadata to attach to.
     * @param cache    The cache to store data into.
     */
    public ContainerReadIndex(ContainerMetadata metadata, Cache cache) {
        Preconditions.checkNotNull(metadata, "metadata");
        Preconditions.checkNotNull(cache, "cache");
        Preconditions.checkArgument(!metadata.isRecoveryMode(), "Given ContainerMetadata is in Recovery Mode.");
        this.traceObjectId = String.format("ReadIndex[%s]", metadata.getContainerId());
        this.readIndices = new HashMap<>();
        this.cache = cache;
        this.metadata = metadata;
        this.preRecoveryMetadata = null;
    }

    //endregion

    //region AutoCloseable Implementation

    @Override
    public void close() {
        if (!this.closed) {
            this.closed = true;
            synchronized (this.lock) {
                // Need to close all individual read indices in order to cancel Readers and Future Reads.
                this.readIndices.values().forEach(StreamSegmentReadIndex::close);
                this.readIndices.clear();
            }

            log.info("{}: Closed.", this.traceObjectId);
        }
    }

    //endregion

    //region ReadIndex Implementation

    @Override
    public void append(CacheKey cacheKey, int length) {
        Exceptions.checkNotClosed(this.closed, this);
        log.debug("{}: append (StreamSegmentId = {}, Offset = {}, DataLength = {}).", this.traceObjectId, cacheKey.getStreamSegmentId(), cacheKey.getOffset(), length);

        // Append the data to the StreamSegment Index. It performs further validation with respect to offsets, etc.
        StreamSegmentReadIndex index = getReadIndex(cacheKey.getStreamSegmentId(), true);
        Exceptions.checkArgument(!index.isMerged(), "streamSegmentId", "StreamSegment is merged. Cannot append to it anymore.");
        index.append(cacheKey, length);
    }

    @Override
    public void beginMerge(long targetStreamSegmentId, long offset, long sourceStreamSegmentId) {
        Exceptions.checkNotClosed(this.closed, this);
        log.debug("{}: beginMerge (TargetId = {}, Offset = {}, SourceId = {}).", this.traceObjectId, targetStreamSegmentId, offset, sourceStreamSegmentId);

        StreamSegmentReadIndex targetIndex = getReadIndex(targetStreamSegmentId, true);
        StreamSegmentReadIndex sourceIndex = getReadIndex(sourceStreamSegmentId, true);
        Exceptions.checkArgument(!targetIndex.isMerged(), "targetStreamSegmentId", "StreamSegment is merged. Cannot access it anymore.");
        Exceptions.checkArgument(!sourceIndex.isMerged(), "sourceStreamSegmentId", "StreamSegment is merged. Cannot access it anymore.");
        targetIndex.beginMerge(offset, sourceIndex);
        sourceIndex.markMerged();
    }

    @Override
    public void completeMerge(long targetStreamSegmentId, long sourceStreamSegmentId) {
        Exceptions.checkNotClosed(this.closed, this);
        log.debug("{}: completeMerge (TargetId = {}, SourceId = {}.", this.traceObjectId, targetStreamSegmentId, sourceStreamSegmentId);

        StreamSegmentReadIndex targetIndex = getReadIndex(targetStreamSegmentId, true);
        targetIndex.completeMerge(sourceStreamSegmentId);
        removeReadIndex(sourceStreamSegmentId);
    }

    @Override
    public ReadResult read(long streamSegmentId, long offset, int maxLength, Duration timeout) {
        Exceptions.checkNotClosed(this.closed, this);
        log.debug("{}: read (StreamSegmentId = {}, Offset = {}, MaxLength = {}).", this.traceObjectId, streamSegmentId, offset, maxLength);

        StreamSegmentReadIndex index = getReadIndex(streamSegmentId, true);
        Exceptions.checkArgument(!index.isMerged(), "streamSegmentId", "StreamSegment is merged. Cannot access it anymore.");
        return index.read(offset, maxLength, timeout);
    }

    @Override
    public void triggerFutureReads(Collection<Long> streamSegmentIds) {
        Exceptions.checkNotClosed(this.closed, this);
        log.debug("{}: triggerFutureReads (StreamSegmentIds = {}).", this.traceObjectId, streamSegmentIds);

        HashSet<String> missingIds = new HashSet<>();
        for (long ssId : streamSegmentIds) {
            StreamSegmentReadIndex index = getReadIndex(ssId, false);
            if (index == null) {
                if (this.metadata.getStreamSegmentMetadata(ssId) == null) {
                    missingIds.add(Long.toString(ssId));
                }
            } else {
                index.triggerFutureReads();
            }
        }

        // Throw any exception at the end - we want to make sure at least the ones that did have a valid index entry got triggered.
        Exceptions.checkArgument(missingIds.size() == 0, "streamSegmentIds", "At least one StreamSegmentId does not exist in the metadata: %s", missingIds);
    }

    @Override
    public void clear() {
        Exceptions.checkNotClosed(this.closed, this);
        Preconditions.checkState(isRecoveryMode(), "Read Index is not in recovery mode. Cannot clear ReadIndex.");
        log.info("{}: Cleared.", this.traceObjectId);

        synchronized (this.lock) {
            this.readIndices.values().forEach(StreamSegmentReadIndex::close);
            this.readIndices.clear();
        }
    }

    @Override
    public void performGarbageCollection() {
        Exceptions.checkNotClosed(this.closed, this);

        List<Long> toRemove = new ArrayList<>();
        synchronized (this.lock) {
            for (Long streamSegmentId : this.readIndices.keySet()) {
                SegmentMetadata segmentMetadata = this.metadata.getStreamSegmentMetadata(streamSegmentId);
                if (segmentMetadata == null || segmentMetadata.isDeleted()) {
                    toRemove.add(streamSegmentId);
                }
            }

            toRemove.forEach(streamSegmentId -> this.readIndices.remove(streamSegmentId).close());
        }

        log.info("{}: Garbage Collection Complete (Removed {}).", this.traceObjectId, toRemove);
    }

    @Override
    public void enterRecoveryMode(ContainerMetadata recoveryMetadataSource) {
        Exceptions.checkNotClosed(this.closed, this);
        Preconditions.checkState(!isRecoveryMode(), "Read Index is already in recovery mode.");
        Preconditions.checkNotNull(recoveryMetadataSource, "recoveryMetadataSource");
        Preconditions.checkArgument(recoveryMetadataSource.isRecoveryMode(), "Given ContainerMetadata is not in recovery mode.");
        Preconditions.checkArgument(this.metadata.getContainerId() == recoveryMetadataSource.getContainerId(), "Given ContainerMetadata refers to a different container than this ReadIndex.");

        // Swap metadata with recovery metadata (but still keep track of recovery metadata.
        assert this.preRecoveryMetadata == null : "preRecoveryMetadata is not null, which should not happen unless we already are in recovery mode";
        this.preRecoveryMetadata = this.metadata;
        this.metadata = recoveryMetadataSource;
        log.info("{} Enter RecoveryMode.", this.traceObjectId);
        clear();
    }

    @Override
    public void exitRecoveryMode(boolean successfulRecovery) throws DataCorruptionException {
        Exceptions.checkNotClosed(this.closed, this);
        Preconditions.checkState(this.isRecoveryMode(), "Read Index is not in recovery mode.");
        assert this.preRecoveryMetadata != null : "preRecoveryMetadata not null, which should only be the case when we are not in recovery mode";
        Preconditions.checkState(!this.preRecoveryMetadata.isRecoveryMode(), "Cannot take ReadIndex out of recovery: ContainerMetadata is still in recovery mode.");

        if (successfulRecovery) {
            // Validate that the metadata has been properly recovered and that we are still in sync with it.
            for (Map.Entry<Long, StreamSegmentReadIndex> e : this.readIndices.entrySet()) {
                SegmentMetadata metadata = this.preRecoveryMetadata.getStreamSegmentMetadata(e.getKey());
                if (metadata == null) {
                    throw new DataCorruptionException(String.format("ContainerMetadata has no knowledge of StreamSegment Id %s.", e.getKey()));
                }

                e.getValue().exitRecoveryMode(metadata);
            }
        } else {
            // Recovery was unsuccessful. Clear the contents of the ReadIndex to avoid further issues.
            clear();
        }

        this.metadata = this.preRecoveryMetadata;
        this.preRecoveryMetadata = null;
        log.info("{} Exit RecoveryMode.", this.traceObjectId);
    }

    //endregion

    //region Helpers

    private boolean isRecoveryMode() {
        return this.preRecoveryMetadata != null;
    }

    /**
     * Gets a reference to the existing StreamSegmentRead index for the given StreamSegment Id.
     *
     * @param streamSegmentId
     * @param createIfNotPresent If no Read Index is loaded, creates a new one.
     * @return
     */
    private StreamSegmentReadIndex getReadIndex(long streamSegmentId, boolean createIfNotPresent) {
        StreamSegmentReadIndex index;
        synchronized (this.lock) {
            // Try to see if we have the index already in memory.
            index = this.readIndices.getOrDefault(streamSegmentId, null);
            if (index != null || !createIfNotPresent) {
                // If we do, or we are told not to create one if not present, then return whatever we have.
                return index;
            }

            // We don't have it, create one.
            SegmentMetadata segmentMetadata = this.metadata.getStreamSegmentMetadata(streamSegmentId);
            Exceptions.checkArgument(segmentMetadata != null, "streamSegmentId", "StreamSegmentId {} does not exist in the metadata.", streamSegmentId);
            Exceptions.checkArgument(!segmentMetadata.isDeleted(), "streamSegmentId", "StreamSegmentId {} exists in the metadata but is marked as deleted.", streamSegmentId);

            index = new StreamSegmentReadIndex(segmentMetadata, this.cache, isRecoveryMode());
            this.readIndices.put(streamSegmentId, index);
        }

        return index;
    }

    private boolean removeReadIndex(long streamSegmentId) {
        synchronized (this.lock) {
            StreamSegmentReadIndex index = this.readIndices.remove(streamSegmentId);
            if (index != null) {
                index.close();
            }

            return index != null;
        }
    }

    //endregion
}<|MERGE_RESOLUTION|>--- conflicted
+++ resolved
@@ -53,16 +53,12 @@
 public class ContainerReadIndex implements ReadIndex {
     //region Members
 
-    private final ReadWriteAutoReleaseLock lock = new ReadWriteAutoReleaseLock();
     private final String traceObjectId;
     @GuardedBy("lock")
     private final HashMap<Long, StreamSegmentReadIndex> readIndices;
-<<<<<<< HEAD
-    @GuardedBy("lock")
-=======
+    @GuardedBy("lock")
     private final Object lock = new Object();
     private final Cache cache;
->>>>>>> 24533be7
     private ContainerMetadata metadata;
     @GuardedBy("lock")
     private ContainerMetadata preRecoveryMetadata;
