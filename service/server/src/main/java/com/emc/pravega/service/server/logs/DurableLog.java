--- conflicted
+++ resolved
@@ -70,11 +70,7 @@
     private final OperationProcessor operationProcessor;
     private final UpdateableContainerMetadata metadata;
     private final Set<TailRead> tailReads;
-<<<<<<< HEAD
-    private final Executor executor;
-=======
     private final ScheduledExecutorService executor;
->>>>>>> 8ff6fa21
     private final AtomicReference<Throwable> stopException = new AtomicReference<>();
     private final AtomicBoolean closed;
 
@@ -112,10 +108,7 @@
         this.operationProcessor = new OperationProcessor(this.metadata, this.memoryLogUpdater, this.durableDataLog, checkpointPolicy);
         this.operationProcessor.addListener(new ServiceShutdownListener(this::queueStoppedHandler, this::queueFailedHandler), this.executor);
         this.tailReads = new HashSet<>();
-<<<<<<< HEAD
-=======
         this.closed = new AtomicBoolean();
->>>>>>> 8ff6fa21
     }
 
     //endregion
@@ -259,11 +252,7 @@
                 metadataSeqNo = this.metadata.getOperationSequenceNumber();
                 if (metadataSeqNo <= afterSequenceNumber) {
                     // We cannot fulfill this at this moment; let it be triggered when we do get a new operation.
-<<<<<<< HEAD
-                    TailRead tailRead = new TailRead(afterSequenceNumber, maxCount);
-=======
                     TailRead tailRead = new TailRead(afterSequenceNumber, maxCount, timeout, this.executor);
->>>>>>> 8ff6fa21
                     result = tailRead.future;
                     this.tailReads.add(tailRead);
                     result.whenComplete((r, ex) -> unregisterTailRead(tailRead));
@@ -506,17 +495,10 @@
         final int maxCount;
         final CompletableFuture<Iterator<Operation>> future;
 
-<<<<<<< HEAD
-        TailRead(long afterSequenceNumber, int maxCount) {
-            this.afterSequenceNumber = afterSequenceNumber;
-            this.maxCount = maxCount;
-            this.future = new CompletableFuture<>();
-=======
         TailRead(long afterSequenceNumber, int maxCount, Duration timeout, ScheduledExecutorService executor) {
             this.afterSequenceNumber = afterSequenceNumber;
             this.maxCount = maxCount;
             this.future = FutureHelpers.futureWithTimeout(timeout, executor);
->>>>>>> 8ff6fa21
         }
 
         @Override
