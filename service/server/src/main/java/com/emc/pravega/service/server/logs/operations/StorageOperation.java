/**
 * Licensed to the Apache Software Foundation (ASF) under one
 * or more contributor license agreements.  See the NOTICE file
 * distributed with this work for additional information
 * regarding copyright ownership.  The ASF licenses this file
 * to you under the Apache License, Version 2.0 (the
 * "License"); you may not use this file except in compliance
 * with the License.  You may obtain a copy of the License at
 * <p>
 * http://www.apache.org/licenses/LICENSE-2.0
 * <p>
 * Unless required by applicable law or agreed to in writing, software
 * distributed under the License is distributed on an "AS IS" BASIS,
 * WITHOUT WARRANTIES OR CONDITIONS OF ANY KIND, either express or implied.
 * See the License for the specific language governing permissions and
 * limitations under the License.
 */

package com.emc.pravega.service.server.logs.operations;

import com.emc.pravega.service.server.logs.SerializationException;

import java.io.DataInputStream;

/**
 * Log Operation that deals with Storage Operations. This is generally the direct result of an external operation.
 */
public abstract class StorageOperation extends Operation {
    //region Members

    private long streamSegmentId;

    //endregion

    //region Constructor

    /**
     * Creates a new instance of the StorageOperation class.
     *
     * @param streamSegmentId The Id of the StreamSegment this operation relates to.
     */
    public StorageOperation(long streamSegmentId) {
        super();
        setStreamSegmentId(streamSegmentId);
    }

    protected StorageOperation(OperationHeader header, DataInputStream source) throws SerializationException {
        super(header, source);
    }

    //endregion

    //region StorageOperation Properties

    /**
     * Gets a value indicating the Id of the StreamSegment this operation relates to.
<<<<<<< HEAD
     *
     * @return The result.
=======
>>>>>>> 8ff6fa21
     */
    public long getStreamSegmentId() {
        return this.streamSegmentId;
    }

    /**
     * Gets a value indicating the Offset within the StreamSegment where this operation applies.
<<<<<<< HEAD
     *
     * @return The result.
=======
>>>>>>> 8ff6fa21
     */
    public abstract long getStreamSegmentOffset();

    /**
     * Gets a value indicating the Length of this StorageOperation.
<<<<<<< HEAD
     *
     * @return The result.
=======
>>>>>>> 8ff6fa21
     */
    public abstract long getLength();

    /**
     * Gets a value indicating the Offset within the StreamSegment of the last byte that this operation applies (i.e., ending offset).
<<<<<<< HEAD
     *
     * @return The result.
=======
>>>>>>> 8ff6fa21
     */
    public long getLastStreamSegmentOffset() {
        return getStreamSegmentOffset() + getLength();
    }

    /**
     * Sets the Id of the StreamSegment.
     *
     * @param streamSegmentId The id to set.
     */
    protected void setStreamSegmentId(long streamSegmentId) {
        this.streamSegmentId = streamSegmentId;
    }

    @Override
    public String toString() {
        return String.format("%s, SegmentId = %d", super.toString(), getStreamSegmentId());
    }

    //endregion
}<|MERGE_RESOLUTION|>--- conflicted
+++ resolved
@@ -54,11 +54,6 @@
 
     /**
      * Gets a value indicating the Id of the StreamSegment this operation relates to.
-<<<<<<< HEAD
-     *
-     * @return The result.
-=======
->>>>>>> 8ff6fa21
      */
     public long getStreamSegmentId() {
         return this.streamSegmentId;
@@ -66,31 +61,16 @@
 
     /**
      * Gets a value indicating the Offset within the StreamSegment where this operation applies.
-<<<<<<< HEAD
-     *
-     * @return The result.
-=======
->>>>>>> 8ff6fa21
      */
     public abstract long getStreamSegmentOffset();
 
     /**
      * Gets a value indicating the Length of this StorageOperation.
-<<<<<<< HEAD
-     *
-     * @return The result.
-=======
->>>>>>> 8ff6fa21
      */
     public abstract long getLength();
 
     /**
      * Gets a value indicating the Offset within the StreamSegment of the last byte that this operation applies (i.e., ending offset).
-<<<<<<< HEAD
-     *
-     * @return The result.
-=======
->>>>>>> 8ff6fa21
      */
     public long getLastStreamSegmentOffset() {
         return getStreamSegmentOffset() + getLength();
